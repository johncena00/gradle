/*
 * Copyright 2010 the original author or authors.
 *
 * Licensed under the Apache License, Version 2.0 (the "License");
 * you may not use this file except in compliance with the License.
 * You may obtain a copy of the License at
 *
 *      http://www.apache.org/licenses/LICENSE-2.0
 *
 * Unless required by applicable law or agreed to in writing, software
 * distributed under the License is distributed on an "AS IS" BASIS,
 * WITHOUT WARRANTIES OR CONDITIONS OF ANY KIND, either express or implied.
 * See the License for the specific language governing permissions and
 * limitations under the License.
 */

import org.gradle.api.internal.GradleInternal
import org.gradle.build.Install
import org.gradle.gradlebuild.ProjectGroups
import org.gradle.modules.PatchExternalModules
import org.gradle.gradlebuild.BuildEnvironment
import org.gradle.gradlebuild.ProjectGroups.implementationPluginProjects
import org.gradle.gradlebuild.ProjectGroups.javaProjects
import org.gradle.gradlebuild.ProjectGroups.pluginProjects
import org.gradle.gradlebuild.ProjectGroups.publishedProjects
import org.gradle.util.GradleVersion
import org.gradle.gradlebuild.buildquality.incubation.IncubatingApiAggregateReportTask
import org.gradle.gradlebuild.buildquality.incubation.IncubatingApiReportTask

plugins {
    `java-base`
    gradlebuild.`build-types`
    gradlebuild.`ci-reporting`
    // TODO Apply this plugin in the BuildScanConfigurationPlugin once binary plugins can apply plugins via the new plugin DSL
    // We have to apply it here at the moment, so that when the build scan plugin is auto-applied via --scan can detect that
    // the plugin has been already applied. For that the plugin has to be applied with the new plugin DSL syntax.
<<<<<<< HEAD
    com.gradle.`build-scan`
=======
    id("com.gradle.build-scan")
    id("org.gradle.ci.tag-single-build")
>>>>>>> c420d574
}

defaultTasks("assemble")

base.archivesBaseName = "gradle"

buildTypes {
    create("compileAllBuild") {
        tasks(":createBuildReceipt", "compileAll")
        projectProperties("ignoreIncomingBuildReceipt" to true)
    }

    create("sanityCheck") {
        tasks(
            "classes", "doc:checkstyleApi", "codeQuality", "allIncubationReportsZip",
            "docs:check", "distribution:checkBinaryCompatibility", "javadocAll",
            "architectureTest:test")
    }

    // Used by the first phase of the build pipeline, running only last version on multiversion - tests
    create("quickTest") {
        tasks("test", "integTest", "crossVersionTest")
    }

    // Used for builds to run all tests, but not necessarily on all platforms
    create("fullTest") {
        tasks("test", "forkingIntegTest", "forkingCrossVersionTest")
        projectProperties("testAllVersions" to true)
    }

    // Used for builds to test the code on certain platforms
    create("platformTest") {
        tasks("test", "forkingIntegTest", "forkingCrossVersionTest")
        projectProperties(
            "testAllVersions" to true,
            "testAllPlatforms" to true
        )
    }

    // Tests not using the daemon mode
    create("noDaemonTest") {
        tasks("noDaemonIntegTest")
        projectProperties("useAllDistribution" to true)
    }

    // Run the integration tests using the parallel executer
    create("parallelTest") {
        tasks("parallelIntegTest")
    }

    create("performanceTests") {
        tasks("performance:performanceTest")
    }

    create("performanceExperiments") {
        tasks("performance:performanceExperiments")
    }

    create("fullPerformanceTests") {
        tasks("performance:fullPerformanceTest")
    }

    create("distributedPerformanceTests") {
        tasks("performance:distributedPerformanceTest")
    }

    create("distributedPerformanceExperiments") {
        tasks("performance:distributedPerformanceExperiment")
    }

    create("distributedFullPerformanceTests") {
        tasks("performance:distributedFullPerformanceTest")
    }

    // Used for cross version tests on CI
    create("allVersionsCrossVersionTest") {
        tasks("allVersionsCrossVersionTests")
    }

    create("quickFeedbackCrossVersionTest") {
        tasks("quickFeedbackCrossVersionTests")
    }

    // Used to build production distros and smoke test them
    create("packageBuild") {
        tasks(
            "verifyIsProductionBuildEnvironment", "clean", "buildDists",
            "distributions:integTest")
    }

    // Used to build production distros and smoke test them
    create("promotionBuild") {
        tasks(
            "verifyIsProductionBuildEnvironment", "clean", "docs:check",
            "buildDists", "distributions:integTest", "uploadArchives")
    }

    create("soakTest") {
        tasks("soak:soakTest")
        projectProperties("testAllVersions" to true)
    }

    // Used to run the dependency management engine in "force component realization" mode
    create("forceRealizeDependencyManagementTest") {
        tasks("integForceRealizeTest")
    }
}

allprojects {
    group = "org.gradle"

    repositories {
        maven {
            name = "Gradle libs"
            url = uri("https://repo.gradle.org/gradle/libs")
        }
        maven {
            name = "kotlin-eap"
            url = uri("https://dl.bintray.com/kotlin/kotlin-eap")
        }
        maven {
            name = "kotlin-dev"
            url = uri("https://dl.bintray.com/kotlin/kotlin-dev")
        }
    }

    // patchExternalModules lives in the root project - we need to activate normalization there, too.
    normalization {
        runtimeClasspath {
            ignore("org/gradle/build-receipt.properties")
        }
    }
}

apply(plugin = "gradlebuild.cleanup")
apply(plugin = "gradlebuild.available-java-installations")
apply(plugin = "gradlebuild.buildscan")
apply(from = "gradle/versioning.gradle")
apply(from = "gradle/dependencies.gradle")
apply(plugin = "gradlebuild.minify")
apply(from = "gradle/testDependencies.gradle")
apply(plugin = "gradlebuild.wrapper")
apply(plugin = "gradlebuild.ide")
apply(plugin = "gradlebuild.no-resolution-at-configuration")
apply(plugin = "gradlebuild.update-versions")
apply(plugin = "gradlebuild.dependency-vulnerabilities")
apply(plugin = "gradlebuild.add-verify-production-environment-task")


subprojects {
    version = rootProject.version

    if (project in javaProjects) {
        apply(plugin = "gradlebuild.java-projects")
        apply(plugin = "gradlebuild.dependencies-metadata-rules")
    }

    if (project in publishedProjects) {
        apply(plugin = "gradlebuild.publish-public-libraries")
    }

    apply(from = "$rootDir/gradle/shared-with-buildSrc/code-quality-configuration.gradle.kts")
    apply(plugin = "gradlebuild.task-properties-validation")
    apply(plugin = "gradlebuild.test-files-cleanup")
}

val coreRuntime by configurations.creating {
    usage(Usage.JAVA_RUNTIME)
    isCanBeResolved = true
    isCanBeConsumed = false
    isVisible = false
}

val coreRuntimeExtensions by configurations.creating {
    usage(Usage.JAVA_RUNTIME)
    isCanBeResolved = true
    isCanBeConsumed = false
    isVisible = false
}

val externalModules by configurations.creating {
    isVisible = false
}

/**
 * Configuration used to resolve external modules before patching them with versions from core runtime
 */
val externalModulesRuntime by configurations.creating {
    isVisible = false
    extendsFrom(coreRuntime)
    extendsFrom(externalModules)
}

/**
 * Combines the 'coreRuntime' with the patched external module jars
 */
val runtime by configurations.creating {
    isVisible = false
    extendsFrom(coreRuntime)
}

val gradlePlugins by configurations.creating {
    isVisible = false
}

val testRuntime by configurations.creating {
    extendsFrom(runtime)
    extendsFrom(gradlePlugins)
}

configurations {
    all {
        usage(Usage.JAVA_RUNTIME)
    }
}

extra["allTestRuntimeDependencies"] = testRuntime.allDependencies

val patchedExternalModulesDir = buildDir / "external/files"
val patchedExternalModules = files(provider { fileTree(patchedExternalModulesDir).files.sorted() })
patchedExternalModules.builtBy("patchExternalModules")

dependencies {

    externalModules("org.gradle:gradle-kotlin-dsl:${BuildEnvironment.gradleKotlinDslVersion}")
    externalModules("org.gradle:gradle-kotlin-dsl-provider-plugins:${BuildEnvironment.gradleKotlinDslVersion}")
    externalModules("org.gradle:gradle-kotlin-dsl-tooling-builders:${BuildEnvironment.gradleKotlinDslVersion}")

    coreRuntime(project(":launcher"))
    coreRuntime(project(":runtimeApiInfo"))

    runtime(project(":wrapper"))
    runtime(project(":installationBeacon"))
    runtime(patchedExternalModules)

    pluginProjects.forEach { gradlePlugins(it) }
    implementationPluginProjects.forEach { gradlePlugins(it) }
    gradlePlugins(project(":workers"))
    gradlePlugins(project(":dependencyManagement"))
    gradlePlugins(project(":testKit"))

    coreRuntimeExtensions(project(":dependencyManagement")) //See: DynamicModulesClassPathProvider.GRADLE_EXTENSION_MODULES
    coreRuntimeExtensions(project(":pluginUse"))
    coreRuntimeExtensions(project(":workers"))
    coreRuntimeExtensions(patchedExternalModules)

    testRuntime(project(":apiMetadata"))
}

extra["allCoreRuntimeExtensions"] = coreRuntimeExtensions.allDependencies

tasks.register<PatchExternalModules>("patchExternalModules") {
    allModules = externalModulesRuntime
    coreModules = coreRuntime
    modulesToPatch = this@Build_gradle.externalModules
    destination = patchedExternalModulesDir
    outputs.doNotCacheIfSlowInternetConnection()
}

evaluationDependsOn(":distributions")

val gradle_installPath: Any? = findProperty("gradle_installPath")

tasks.register<Install>("install") {
    description = "Installs the minimal distribution into directory $gradle_installPath"
    group = "build"
    with(distributionImage("binDistImage"))
    installDirPropertyName = ::gradle_installPath.name
}

tasks.register<Install>("installAll") {
    description = "Installs the full distribution into directory $gradle_installPath"
    group = "build"
    with(distributionImage("allDistImage"))
    installDirPropertyName = ::gradle_installPath.name
}

val allIncubationReports = tasks.register<IncubatingApiAggregateReportTask>("allIncubationReports") {
    val allReports = collectAllIncubationReports()
    dependsOn(allReports)
    reports = allReports.associateBy({ it.title.get()}) { it.textReportFile.asFile.get() }
}
tasks.register<Zip>("allIncubationReportsZip") {
    destinationDir = file("$buildDir/reports/incubation")
    baseName = "incubating-apis"
    from(allIncubationReports.get().htmlReportFile)
    from(collectAllIncubationReports().map { it.htmlReportFile })
}

fun distributionImage(named: String) =
    project(":distributions").property(named) as CopySpec

fun Configuration.usage(named: String) =
    attributes.attribute(Usage.USAGE_ATTRIBUTE, objects.named(named))

fun Project.collectAllIncubationReports() = subprojects.flatMap { it.tasks.withType(IncubatingApiReportTask::class) }<|MERGE_RESOLUTION|>--- conflicted
+++ resolved
@@ -34,12 +34,8 @@
     // TODO Apply this plugin in the BuildScanConfigurationPlugin once binary plugins can apply plugins via the new plugin DSL
     // We have to apply it here at the moment, so that when the build scan plugin is auto-applied via --scan can detect that
     // the plugin has been already applied. For that the plugin has to be applied with the new plugin DSL syntax.
-<<<<<<< HEAD
     com.gradle.`build-scan`
-=======
-    id("com.gradle.build-scan")
     id("org.gradle.ci.tag-single-build")
->>>>>>> c420d574
 }
 
 defaultTasks("assemble")
