/*
 * Copyright 2010 the original author or authors.
 *
 * Licensed under the Apache License, Version 2.0 (the "License");
 * you may not use this file except in compliance with the License.
 * You may obtain a copy of the License at
 *
 *      http://www.apache.org/licenses/LICENSE-2.0
 *
 * Unless required by applicable law or agreed to in writing, software
 * distributed under the License is distributed on an "AS IS" BASIS,
 * WITHOUT WARRANTIES OR CONDITIONS OF ANY KIND, either express or implied.
 * See the License for the specific language governing permissions and
 * limitations under the License.
 */
package org.gradle.api.distribution.internal;

import groovy.lang.Closure;
import org.gradle.api.distribution.Distribution;
import org.gradle.api.file.CopySpec;
import org.gradle.api.internal.file.FileResolver;
import org.gradle.api.internal.file.copy.CopySpecImpl;
import org.gradle.util.ConfigureUtil;

/**
 * Allow user to declare a distribution.
 *
 * @author scogneau
 */
public class DefaultDistribution implements Distribution {

    private final String name;

<<<<<<< HEAD
    public DefaultDistribution(String name) {
        this.name = name;
=======
    private String baseName;

    private CopySpec contents;

    public DefaultDistribution(String name, String projectName, FileResolver fileResolver) {
        this.name = name;
        this.baseName = name == MAIN_DISTRIBUTION_NAME ? projectName : String.format("%s-%s", projectName, name);
        this.contents = new CopySpecImpl(fileResolver);
        contents.from("src/"+name+"/dist");
>>>>>>> 66f5e617
    }

    public String getName() {
        return name;
    }

    public String getBaseName() {
        return baseName;
    }

<<<<<<< HEAD
    public void setBaseName(String baseName) {
        this.baseName = baseName;
    }
=======
    public CopySpec getContents() {
        return contents;
    }

    public CopySpec contents(Closure contents) {
        ConfigureUtil.configure(contents, this.contents);
        return this.contents;
    }

>>>>>>> 66f5e617
}<|MERGE_RESOLUTION|>--- conflicted
+++ resolved
@@ -31,20 +31,14 @@
 
     private final String name;
 
-<<<<<<< HEAD
-    public DefaultDistribution(String name) {
-        this.name = name;
-=======
     private String baseName;
 
     private CopySpec contents;
 
-    public DefaultDistribution(String name, String projectName, FileResolver fileResolver) {
+    public DefaultDistribution(String name, FileResolver fileResolver) {
         this.name = name;
-        this.baseName = name == MAIN_DISTRIBUTION_NAME ? projectName : String.format("%s-%s", projectName, name);
         this.contents = new CopySpecImpl(fileResolver);
         contents.from("src/"+name+"/dist");
->>>>>>> 66f5e617
     }
 
     public String getName() {
@@ -55,11 +49,10 @@
         return baseName;
     }
 
-<<<<<<< HEAD
     public void setBaseName(String baseName) {
         this.baseName = baseName;
     }
-=======
+
     public CopySpec getContents() {
         return contents;
     }
@@ -68,6 +61,4 @@
         ConfigureUtil.configure(contents, this.contents);
         return this.contents;
     }
-
->>>>>>> 66f5e617
 }