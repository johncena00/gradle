--- conflicted
+++ resolved
@@ -110,7 +110,6 @@
 
 If you attempt to call any of these methods an exception will be thrown. Gradle restricts these APIs because mixing these APIs with lazy configuration can cause hard to diagnose build failures and complexity.
 
-<<<<<<< HEAD
 ### Cross Account AWS S3 Artifact Publishing
 
 The S3 [repository transport protocol](userguide/repository_types.html#sub:supported_transport_protocols) allows Gradle to publish artifacts to AWS S3 buckets. Starting with this release, every artifact uploaded to an S3 bucket will be equipped with `bucket-owner-full-control` canned ACL. Make sure the used AWS credentials can do `s3:PutObjectAcl` and `s3:PutObjectVersionAcl` to ensure successful artifacts uploads.
@@ -132,12 +131,11 @@
     }
 
 See the User guide section on “[Repository Types](userguide/repository_types.html#sub:s3_cross_account)” for more information.
-=======
+
 ### Changes to the Java Gradle Plugin plugin
 
 - `PluginUnderTestMetadata` and `GeneratePluginDescriptors` were updated to use the Provider API.
 - All setters were removed and can be replaced with calls to the new Property `set(...)` method.
->>>>>>> 351e4f70
 
 ## External contributions
 
@@ -159,11 +157,8 @@
 - [Mészáros Máté Róbert](https://github.com/mrmeszaros) - Fix typo in userguide java plugin configuration image (gradle/gradle#6011)
 - [Paul Wellner Bou](https://github.com/paulwellnerbou) - Authorization for Maven repositories with custom HTTP headers (gradle/gradle#5571)
 - [Kenzie Togami](https://github.com/kenzierocks) - Docs are unclear on how JavaExec parses --args (gradle/gradle#6056)
-<<<<<<< HEAD
 - [Salvian Reynaldi](https://github.com/salvianreynaldi) - Give S3 bucket owner full control over the published Maven artifacts (gradle/gradle#5329)
-=======
 - [Thomas Broyer](https://github.com/tbroyer) - Convert `java-gradle-plugin` to use lazy configuration API (gradle/gradle#6115)
->>>>>>> 351e4f70
 
 ## Known issues
 
